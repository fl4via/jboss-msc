/*
 * JBoss, Home of Professional Open Source.
 * Copyright 2009, Red Hat Middleware LLC, and individual contributors
 * as indicated by the @author tags. See the copyright.txt file in the
 * distribution for a full listing of individual contributors.
 *
 * This is free software; you can redistribute it and/or modify it
 * under the terms of the GNU Lesser General Public License as
 * published by the Free Software Foundation; either version 2.1 of
 * the License, or (at your option) any later version.
 *
 * This software is distributed in the hope that it will be useful,
 * but WITHOUT ANY WARRANTY; without even the implied warranty of
 * MERCHANTABILITY or FITNESS FOR A PARTICULAR PURPOSE. See the GNU
 * Lesser General Public License for more details.
 *
 * You should have received a copy of the GNU Lesser General Public
 * License along with this software; if not, write to the Free
 * Software Foundation, Inc., 51 Franklin St, Fifth Floor, Boston, MA
 * 02110-1301 USA, or see the FSF site: http://www.fsf.org.
 */

package org.jboss.msc.service;

<<<<<<< HEAD

=======
>>>>>>> f8c96df7
/**
 * A start exception, thrown when a service fails to start.
 *
 * @author <a href="mailto:david.lloyd@redhat.com">David M. Lloyd</a>
 */
public class StartException extends Exception {

    private static final long serialVersionUID = 239274385917008839L;

    private final Location location;
    private volatile ServiceName serviceName;

    /**
     * Constructs a {@code StartException} with no detail message. The cause is not initialized, and may subsequently be
     * initialized by a call to {@link #initCause(Throwable) initCause}.
     */
    public StartException() {
        location = null;
        serviceName = null;
    }

    /**
     * Constructs a {@code StartException} with the specified detail message. The cause is not initialized, and may
     * subsequently be initialized by a call to {@link #initCause(Throwable) initCause}.
     *
     * @param msg the detail message
     */
    public StartException(final String msg) {
        super(msg);
        location = null;
        serviceName = null;
    }

    /**
     * Constructs a {@code StartException} with the specified cause. The detail message is set to:
     * <pre>(cause == null ? null : cause.toString())</pre>
     * (which typically contains the class and detail message of {@code cause}).
     *
     * @param cause the cause (which is saved for later retrieval by the {@link #getCause()} method)
     */
    public StartException(final Throwable cause) {
        super(cause);
        location = null;
        serviceName = null;
    }

    /**
     * Constructs a {@code StartException} with the specified detail message and cause.
     *
     * @param msg the detail message
     * @param cause the cause (which is saved for later retrieval by the {@link #getCause()} method)
     */
    public StartException(final String msg, final Throwable cause) {
        super(msg, cause);
        location = null;
        serviceName = null;
    }

    public StartException(final Location location) {
        this.location = location;
        serviceName = null;
    }

    public StartException(final String message, final Location location) {
        super(message);
        this.location = location;
        serviceName = null;
    }

    public StartException(final String message, final Throwable cause, final Location location) {
        super(message, cause);
        this.location = location;
        serviceName = null;
    }

    public StartException(final Throwable cause, final Location location) {
        super(cause);
        this.location = location;
        serviceName = null;
    }

    public StartException(final String message, final Throwable cause, final Location location, final ServiceName serviceName) {
        super(message, cause);
        this.location = location;
        this.serviceName = serviceName;
    }

    public ServiceName getServiceName() {
        return serviceName;
    }

    public void setServiceName(final ServiceName serviceName) {
        this.serviceName = serviceName;
    }

    public String toString() {
        final StringBuilder b = new StringBuilder(getClass().getName());
        if (serviceName != null) {
            b.append(" in service ").append(serviceName);
        } else {
            b.append(" in anonymous service");
        }
        final String m = getLocalizedMessage();
        if (m != null) {
            b.append(": ").append(m);
        }
        final Location location = this.location;
        if (location != null) {
            b.append("\n\tAt file ").append(location);
        }
        return b.toString();
    }
}<|MERGE_RESOLUTION|>--- conflicted
+++ resolved
@@ -22,10 +22,6 @@
 
 package org.jboss.msc.service;
 
-<<<<<<< HEAD
-
-=======
->>>>>>> f8c96df7
 /**
  * A start exception, thrown when a service fails to start.
  *
